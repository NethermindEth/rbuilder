--- conflicted
+++ resolved
@@ -55,13 +55,8 @@
 /// # Usage
 /// Create and run()
 #[derive(Debug)]
-<<<<<<< HEAD
 pub struct LiveBuilder<Provider, BuilderSinkFactoryType: BuilderSinkFactory> {
-    pub cl_urls: Vec<String>,
-=======
-pub struct LiveBuilder<DB, BuilderSinkFactoryType: BuilderSinkFactory> {
     pub cls: Vec<Client>,
->>>>>>> 312cf771
     pub relays: Vec<MevBoostRelay>,
     pub watchdog_timeout: Duration,
     pub error_storage_path: PathBuf,
