use super::OrderInputConfig;
use crate::{
    live_builder::order_input::orderpool::OrderPool,
    provider::StateProviderFactory,
    telemetry::{set_current_block, set_ordepool_count},
};
use ethers::{
    middleware::Middleware,
    providers::{Ipc, Provider},
};
use futures::StreamExt;
use std::{
    pin::pin,
    sync::{Arc, Mutex},
    time::Instant,
};
use tokio::task::JoinHandle;
use tokio_util::sync::CancellationToken;
use tracing::{debug, error, info};

<<<<<<< HEAD
pub async fn spawn_clean_orderpool_job<SProvider: StateProviderFactory + Clone + 'static>(
=======
/// Performs maintenance operations on every new header by calling OrderPool::head_updated.
/// Also calls some functions to generate metrics.
pub async fn spawn_clean_orderpool_job<DB: Database + Clone + 'static>(
>>>>>>> d81b3211
    config: OrderInputConfig,
    provider_factory: SProvider,
    orderpool: Arc<Mutex<OrderPool>>,
    global_cancellation: CancellationToken,
) -> eyre::Result<JoinHandle<()>> {
    let ipc = Ipc::connect(config.ipc_path).await?;
    let provider = Provider::new(ipc);
    {
        // quickly check that we can subscribe, before moving provider into the task
        let sub = provider.subscribe_blocks().await?;
        sub.unsubscribe().await.unwrap_or_default();
    }

    let handle = tokio::spawn(async move {
        info!("Clean orderpool job: started");

        let new_block_stream = match provider.subscribe_blocks().await {
            Ok(stream) => stream.take_until(global_cancellation.cancelled()),
            Err(err) => {
                error!("Failed to subscribe to a new block stream: {:?}", err);
                global_cancellation.cancel();
                return;
            }
        };
        let mut new_block_stream = pin!(new_block_stream);

        while let Some(block) = new_block_stream.next().await {
            let block_number = block.number.unwrap_or_default().as_u64();
            set_current_block(block_number);
            let state = match provider_factory.latest() {
                Ok(state) => state,
                Err(err) => {
                    error!("Failed to get latest state: {}", err);
                    // @Metric error count
                    continue;
                }
            };

            let mut orderpool = orderpool.lock().unwrap();
            let start = Instant::now();

            orderpool.head_updated(block_number, &state);

            let update_time = start.elapsed();
            let (tx_count, bundle_count) = orderpool.content_count();
            set_ordepool_count(tx_count, bundle_count);
            debug!(
                block_number,
                tx_count,
                bundle_count,
                update_time_ms = update_time.as_millis(),
                "Cleaned orderpool",
            );
        }

        global_cancellation.cancel();
        info!("Clean orderpool job: finished");
    });
    Ok(handle)
}<|MERGE_RESOLUTION|>--- conflicted
+++ resolved
@@ -18,13 +18,9 @@
 use tokio_util::sync::CancellationToken;
 use tracing::{debug, error, info};
 
-<<<<<<< HEAD
-pub async fn spawn_clean_orderpool_job<SProvider: StateProviderFactory + Clone + 'static>(
-=======
 /// Performs maintenance operations on every new header by calling OrderPool::head_updated.
 /// Also calls some functions to generate metrics.
-pub async fn spawn_clean_orderpool_job<DB: Database + Clone + 'static>(
->>>>>>> d81b3211
+pub async fn spawn_clean_orderpool_job<SProvider: StateProviderFactory + Clone + 'static>(
     config: OrderInputConfig,
     provider_factory: SProvider,
     orderpool: Arc<Mutex<OrderPool>>,
